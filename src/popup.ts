import { KanjiResult, NameTranslation } from '@birchill/hikibiki-data';
import { countMora, moraSubstring } from '@birchill/normal-jp';

import {
  CopyKeys,
  CopyType,
  CopyKanjiKeyStrings,
  CopyNextKeyStrings,
} from './copy-keys';
import { SelectionMeta } from './meta';
import { QueryResult } from './query';
import {
  getReferenceValue,
  getSelectedReferenceLabels,
  ReferenceAbbreviation,
} from './refs';
import {
  ExtendedKanaEntry,
  ExtendedSense,
  Gloss,
  GlossType,
  KanjiInfo,
  LangSource,
  ReadingInfo,
} from './word-result';
import { EraInfo, getEraInfo } from './years';

const SVG_NS = 'http://www.w3.org/2000/svg';

export const enum CopyState {
  Inactive,
  Active,
  Finished,
  Error,
}

export interface PopupOptions {
  showPriority: boolean;
  showDefinitions: boolean;
  accentDisplay: AccentDisplay;
  posDisplay: PartOfSpeechDisplay;
  kanjiReferences: Array<ReferenceAbbreviation>;
  showKanjiComponents?: boolean;
  copyNextKey: string;
  copyState?: CopyState;
  // Set when copyState !== CopyState.Inactive
  copyIndex?: number;
  // Set when copyState === CopyState.Finished
  copyType?: CopyType;
  meta?: SelectionMeta;
}

export function renderPopup(
  result: QueryResult,
  options: PopupOptions
): HTMLElement | DocumentFragment {
  if (result.type === 'kanji') {
    return renderKanjiEntry(result.data, options);
  }

  if (result.type === 'names') {
    return renderNamesEntries(result.data, result.more, options);
  }

  return renderWordEntries(
    result.data,
    result.names,
    result.moreNames,
    result.title,
    result.more,
    options
  );
}

function renderWordEntries(
  entries: Array<WordResult>,
  names: Array<NameResult> | undefined,
  moreNames: boolean | undefined,
  title: string | undefined,
  more: boolean,
  options: PopupOptions
): HTMLElement {
  const container = document.createElement('div');
  container.classList.add('wordlist');

  if (title) {
    const titleDiv = document.createElement('div');
    container.append(titleDiv);
    titleDiv.classList.add('title');
    titleDiv.lang = 'ja';
    titleDiv.append(title);
  }

  if (options.meta) {
    const eraInfo = getEraInfo(options.meta.era);
    if (eraInfo) {
      container.append(renderEraInfo(options.meta, eraInfo));
    }
  }

  if (names) {
    container.append(renderBonusNames(names, moreNames));
  }

  let index = 0;
  const selectedIndex = getSelectedIndex(options, entries.length);
  for (const entry of entries) {
    const entryDiv = document.createElement('div');
    container.append(entryDiv);

    entryDiv.classList.add('entry');
    if (index === selectedIndex) {
      entryDiv.classList.add(
        options.copyState === CopyState.Active ? '-selected' : '-flash'
      );
    }
    index++;

    const headingDiv = document.createElement('div');
    entryDiv.append(headingDiv);

    // Sort matched kanji entries first
    const sortedKanji = entry.k
      ? [...entry.k].sort((a, b) => Number(b.match) - Number(a.match))
      : [];
    if (sortedKanji.length) {
      const kanjiSpan = document.createElement('span');
      kanjiSpan.classList.add('w-kanji');
      kanjiSpan.lang = 'ja';
      for (const [i, kanji] of sortedKanji.entries()) {
        if (i) {
          const commaSpan = document.createElement('span');
          commaSpan.classList.add('w-separator');
          commaSpan.textContent = '、';
          kanjiSpan.append(commaSpan);
        }

        let headwordSpan = kanjiSpan;
        if (!kanji.match) {
          const dimmedSpan = document.createElement('span');
          dimmedSpan.classList.add('w-unmatched');
          kanjiSpan.append(dimmedSpan);
          headwordSpan = dimmedSpan;
        }

        headwordSpan.append(kanji.ent);

        appendHeadwordInfo(kanji.i, headwordSpan);
        if (options.showPriority) {
          appendPriorityMark(kanji.p, headwordSpan);
        }
      }
      headingDiv.append(kanjiSpan);
    }

    const matchingKana = entry.r.filter((r) => r.match);
    if (matchingKana.length) {
      const kanaSpan = document.createElement('span');
      kanaSpan.classList.add('w-kana');
      kanaSpan.lang = 'ja';
      for (const [i, kana] of matchingKana.entries()) {
        if (i) {
          kanaSpan.append('、 ');
        }
        kanaSpan.append(renderKana(kana, options));
        appendHeadwordInfo(kana.i, kanaSpan);
        if (options.showPriority) {
          appendPriorityMark(kana.p, kanaSpan);
        }
      }
      headingDiv.append(kanaSpan);
    }

    if (entry.romaji?.length) {
      const romajiSpan = document.createElement('span');
      romajiSpan.classList.add('w-romaji');
      romajiSpan.lang = 'ja';
      romajiSpan.append(entry.romaji.join(', '));
      headingDiv.append(romajiSpan);
    }

    if (entry.reason) {
      const reasonSpan = document.createElement('span');
      headingDiv.append(reasonSpan);
      reasonSpan.lang = getLangTag();
      reasonSpan.classList.add('w-conj');
      reasonSpan.append(`(${entry.reason})`);
    }

    if (options.showDefinitions) {
      entryDiv.append(renderDefinitions(entry, options));
    }
  }

  if (more) {
    const moreDiv = document.createElement('div');
    moreDiv.classList.add('more');
    moreDiv.append('...');
    container.append(moreDiv);
  }

  const copyDetails = renderCopyDetails(
    options.copyNextKey,
    options.copyState,
    typeof options.copyType !== 'undefined' ? options.copyType : undefined
  );
  if (copyDetails) {
    container.append(copyDetails);
  }

  return container;
}

function renderEraInfo(meta: SelectionMeta, eraInfo: EraInfo): HTMLElement {
  const metaDiv = document.createElement('div');
  metaDiv.classList.add('meta');
  metaDiv.lang = 'ja';

  const eraSpan = document.createElement('span');
  eraSpan.classList.add('era');

  const rubyBase = document.createElement('ruby');
  rubyBase.append(meta.era);

  const rpOpen = document.createElement('rp');
  rpOpen.append('(');
  rubyBase.append(rpOpen);

  const rubyText = document.createElement('rt');
  rubyText.append(eraInfo.reading);
  rubyBase.append(rubyText);

  const rpClose = document.createElement('rp');
  rpClose.append(')');
  rubyBase.append(rpClose);
  eraSpan.append(rubyBase);

  if (meta.year === 0) {
    eraSpan.append('元年');
  } else {
    eraSpan.append(`${meta.year}年`);
  }
  metaDiv.append(eraSpan);

  const equalsSpan = document.createElement('span');
  equalsSpan.classList.add('equals');
  equalsSpan.append('=');
  metaDiv.append(equalsSpan);

  const seirekiSpan = document.createElement('span');
  seirekiSpan.classList.add('seireki');
  const seireki =
    meta.year === 0 ? eraInfo.start : meta.year - 1 + eraInfo.start;
  seirekiSpan.append(`${seireki}年`);
  metaDiv.append(seirekiSpan);

  return metaDiv;
}

function renderBonusNames(
  names: Array<NameResult>,
  moreNames?: boolean
): HTMLElement {
  const container = document.createElement('div');
  container.classList.add('bonus-name');

  for (const name of names) {
    container.append(renderName(name));
  }

  if (moreNames) {
    const moreSpan = document.createElement('span');
    moreSpan.classList.add('more');
    moreSpan.append('…');
    container.append(moreSpan);
  }

  return container;
}

function renderKana(
  kana: ExtendedKanaEntry,
  options: PopupOptions
): string | Element {
  const accents = kana.a;
  if (
    options.accentDisplay === 'none' ||
    typeof accents === 'undefined' ||
    (Array.isArray(accents) && !accents.length)
  ) {
    return kana.ent;
  }

  const accentPos = typeof accents === 'number' ? accents : accents[0].i;

  if (options.accentDisplay === 'downstep') {
    if (!accentPos) {
      // accentPos 0 (heiban) is special since there's no accent to show.
      //
      // At the same time we want to distinguish between heiban and
      // "no accent information". So we indicate heiban with a dotted line
      // across the top instead.
      const wrapperSpan = document.createElement('span');
      wrapperSpan.classList.add('w-heiban');
      wrapperSpan.textContent = kana.ent;
      return wrapperSpan;
    } else {
      return (
        moraSubstring(kana.ent, 0, accentPos) +
        'ꜜ' +
        moraSubstring(kana.ent, accentPos)
      );
    }
  }

  // Generate binary pitch display
  const wrapperSpan = document.createElement('span');
  wrapperSpan.classList.add('w-binary');

  // Accent position 0 (heiban: LHHHHH) and accent position 1 (atamadata: HLLLL)
  // are sufficiently similar that we handle them together.
  if (accentPos === 0 || accentPos === 1) {
    const len = countMora(kana.ent);
    const startSpan = document.createElement('span');
    startSpan.classList.add(accentPos ? 'h-l' : len > 1 ? 'l-h' : 'h');
    startSpan.textContent = moraSubstring(kana.ent, 0, 1);
    wrapperSpan.append(startSpan);

    if (len > 1) {
      const endSpan = document.createElement('span');
      endSpan.classList.add(accentPos ? 'l' : 'h');
      endSpan.textContent = moraSubstring(kana.ent, 1);
      wrapperSpan.append(endSpan);
    }
  } else {
    // Otherwise we have nakadaka (LHHHHL) or odaka (LHHHH)
    const startSpan = document.createElement('span');
    startSpan.classList.add('l-h');
    startSpan.textContent = moraSubstring(kana.ent, 0, 1);
    wrapperSpan.append(startSpan);

    const middleSpan = document.createElement('span');
    middleSpan.classList.add('h-l');
    middleSpan.textContent = moraSubstring(kana.ent, 1, accentPos);
    wrapperSpan.append(middleSpan);

    if (accentPos < countMora(kana.ent)) {
      const endSpan = document.createElement('span');
      endSpan.classList.add('l');
      endSpan.textContent = moraSubstring(kana.ent, accentPos);
      wrapperSpan.append(endSpan);
    }
  }

  return wrapperSpan;
}

function appendHeadwordInfo(
  info: Array<KanjiInfo> | Array<ReadingInfo> | undefined,
  parent: ParentNode
) {
  if (!info || !info.length) {
    return;
  }

  for (const i of info) {
    const span = document.createElement('span');
    span.classList.add('w-head-info');
    span.lang = getLangTag();
    span.append('(');

    // Some KanjiInfo/RadicalInfo values differ only by case but
    // addons-linter (as used by webext etc.) does not allow WebExtension i18n
    // keys to differ by case only.
    //
    // I couldn't find the rationale for this, the rule just magically
    // appears in https://github.com/mozilla/addons-linter/commit/3923b399f8166b59617071730b87048f45122c7e
    // it seems.
    const specialKeys: { [k in KanjiInfo | ReadingInfo]?: string } = {
      iK: 'ikanji',
      ik: 'ikana',
      oK: 'okanji',
      ok: 'okana',
      uK: 'ukanji',
    };
    const key = specialKeys.hasOwnProperty(i) ? specialKeys[i] : i;

    span.append(browser.i18n.getMessage(`head_info_label_${key}`) || i);
    span.append(')');
    parent.append(span);
  }
}

function appendPriorityMark(
  priority: Array<string> | undefined,
  parent: ParentNode
) {
  if (!priority || !priority.length) {
    return;
  }

  // These are the ones that are annotated with a (P) in the EDICT file.
  const highPriorityLabels = ['i1', 'n1', 's1', 's2', 'g1'];
  let highPriority = false;
  for (const p of priority) {
    if (highPriorityLabels.includes(p)) {
      highPriority = true;
      break;
    }
  }

  parent.append(renderStar(highPriority ? 'full' : 'hollow'));
}

function renderStar(style: 'full' | 'hollow'): SVGElement {
  const svg = document.createElementNS(SVG_NS, 'svg');
  svg.classList.add('svgicon');
  svg.style.opacity = '0.5';
  svg.setAttribute('viewBox', '0 0 98.6 93.2');
  // Set the width/height as attributes too. Even though the stylesheet should
  // do this, if the user has just upgraded, the new stylesheet won't be applied
  // to existing pages until they are reloaded.
  //
  // Ulimately we should fix this when we move the Rikaichamp popup to shadow
  // DOM and instantiate the stylesheet there, but for now we just try to limit
  // the damage from upgrading.
  svg.setAttribute('width', '12');
  svg.setAttribute('height', '12');

  const path = document.createElementNS(SVG_NS, 'path');
  path.setAttribute(
    'd',
    style === 'full'
      ? 'M98 34a4 4 0 00-3-1l-30-4L53 2a4 4 0 00-7 0L33 29 4 33a4 4 0 00-3 6l22 20-6 29a4 4 0 004 5 4 4 0 002 0l26-15 26 15a4 4 0 002 0 4 4 0 004-4 4 4 0 000-1l-6-29 22-20a4 4 0 001-5z'
      : 'M77 93a4 4 0 004-4 4 4 0 000-1l-6-29 22-20a4 4 0 00-2-6l-30-4L53 2a4 4 0 00-7 0L33 29 4 33a4 4 0 00-3 6l22 20-6 29a4 4 0 004 5 4 4 0 002 0l26-15 26 15a4 4 0 002 0zm-5-12L51 70a4 4 0 00-4 0L27 81l5-22a4 4 0 00-1-4L13 40l23-3a4 4 0 004-2l9-21 10 21a4 4 0 003 2l23 3-17 15a4 4 0 00-1 4z'
  );
  svg.append(path);

  return svg;
}

function renderDefinitions(entry: WordResult, options: PopupOptions) {
  const definitionsSpan = document.createElement('span');
  definitionsSpan.classList.add('w-def');
  // Currently all definitions are English
  definitionsSpan.lang = 'en';

  if (entry.s.length === 1) {
    definitionsSpan.append(renderSense(entry.s[0], options));
  } else {
    const definitionList = document.createElement('ol');
    let previousSense: ExtendedSense | undefined;
    for (const sense of entry.s) {
      const listItem = document.createElement('li');
      listItem.append(renderSense(sense, options, previousSense));
      definitionList.append(listItem);
      previousSense = sense;
    }
    definitionsSpan.append(definitionList);
  }

  return definitionsSpan;
}

function renderSense(
  sense: ExtendedSense,
  options: PopupOptions,
  previousSense?: ExtendedSense
): string | DocumentFragment {
  const fragment = document.createDocumentFragment();

  if (sense.pos && options.posDisplay !== 'none') {
    const posSpan = document.createElement('span');
    posSpan.classList.add('w-pos', 'tag');
    switch (options.posDisplay) {
      case 'expl':
        // Abbreviate repeated explanations because they can be wordy
        if (
          previousSense &&
          previousSense.pos &&
          JSON.stringify(previousSense.pos) === JSON.stringify(sense.pos)
        ) {
          posSpan.append('〃');
        } else {
          posSpan.append(
            sense.pos
              .map((pos) => browser.i18n.getMessage(`pos_label_${pos}`) || pos)
              .join(', ')
          );
        }
        break;

      case 'code':
        posSpan.append(sense.pos.join(', '));
        break;
    }
    fragment.append(posSpan);
  }

  if (sense.field) {
    for (const field of sense.field) {
      const fieldSpan = document.createElement('span');
      fieldSpan.classList.add('w-field', 'tag');
      fieldSpan.lang = getLangTag();
      fieldSpan.textContent =
        browser.i18n.getMessage(`field_label_${field}`) || field;
      fragment.append(fieldSpan);
    }
  }

  if (sense.misc) {
    if (
      previousSense &&
      previousSense.misc &&
      JSON.stringify(previousSense.misc) === JSON.stringify(sense.misc)
    ) {
      const miscSpan = document.createElement('span');
      miscSpan.classList.add('w-misc', 'tag');
<<<<<<< HEAD
      miscSpan.textContent = '〃';
=======
      miscSpan.lang = getLangTag();
      miscSpan.textContent =
        browser.i18n.getMessage(`misc_label_${misc}`) || misc;
>>>>>>> f6ebed04
      fragment.append(miscSpan);
    } else {
      for (const misc of sense.misc) {
        const miscSpan = document.createElement('span');
        miscSpan.classList.add('w-misc', 'tag');
        miscSpan.textContent =
          browser.i18n.getMessage(`misc_label_${misc}`) || misc;
        fragment.append(miscSpan);
      }
    }
  }

  if (sense.dial) {
    for (const dial of sense.dial) {
      const dialSpan = document.createElement('span');
      dialSpan.classList.add('w-dial', 'tag');
      dialSpan.lang = getLangTag();
      dialSpan.textContent =
        browser.i18n.getMessage(`dial_label_${dial}`) || dial;
      fragment.append(dialSpan);
    }
  }

  appendGlosses(sense.g, fragment);

  if (sense.inf) {
    const infSpan = document.createElement('span');
    infSpan.classList.add('w-inf');
    // Mark inf as Japanese because it often contains Japanese text
    infSpan.lang = 'ja';
    infSpan.textContent = ` (${sense.inf})`;
    fragment.append(infSpan);
  }

  if (sense.lsrc && sense.lsrc.length) {
    fragment.append(renderLangSources(sense.lsrc));
  }

<<<<<<< HEAD
=======
  if (sense.pos && options.posDisplay !== 'none') {
    const posSpan = document.createElement('span');
    posSpan.classList.add('w-pos', 'tag');
    switch (options.posDisplay) {
      case 'expl':
        posSpan.lang = getLangTag();
        posSpan.append(
          sense.pos
            .map((pos) => browser.i18n.getMessage(`pos_label_${pos}`) || pos)
            .join(', ')
        );
        break;

      case 'code':
        posSpan.append(sense.pos.join(', '));
        break;
    }
    fragment.append(posSpan);
  }

>>>>>>> f6ebed04
  return fragment;
}

function appendGlosses(glosses: Array<Gloss>, parent: ParentNode) {
  for (const [i, gloss] of glosses.entries()) {
    if (i) {
      parent.append('; ');
    }

    if (gloss.type) {
      const typeCode = {
        [GlossType.Expl]: 'expl',
        [GlossType.Fig]: 'fig',
        [GlossType.Lit]: 'lit',
      }[gloss.type];
      const typeStr = typeCode
        ? browser.i18n.getMessage(`gloss_type_label_${typeCode}`)
        : '';
      if (typeStr) {
        const typeSpan = document.createElement('span');
        typeSpan.classList.add('w-type');
        typeSpan.lang = getLangTag();
        typeSpan.textContent = `(${typeStr}) `;
        parent.append(typeSpan);
      }
    }

    parent.append(gloss.str);
  }
}

function renderLangSources(sources: Array<LangSource>): DocumentFragment {
  const container = document.createDocumentFragment();

  for (const lsrc of sources) {
    container.append(' ');

    let prefix = lsrc.wasei
      ? browser.i18n.getMessage('lang_label_wasei')
      : undefined;
    if (!prefix) {
      prefix =
        browser.i18n.getMessage(`lang_label_${lsrc.lang || 'en'}`) || lsrc.lang;
    }

    const wrapperSpan = document.createElement('span');
    wrapperSpan.classList.add('w-lsrc');
    wrapperSpan.lang = getLangTag();
    wrapperSpan.append('(');

    if (prefix && lsrc.src) {
      prefix = `${prefix}: `;
    }
    if (prefix) {
      wrapperSpan.append(prefix);
    }

    if (lsrc.src) {
      const sourceSpan = document.createElement('span');
      if (lsrc.lang) {
        sourceSpan.lang = lsrc.lang;
      }
      sourceSpan.textContent = lsrc.src;
      wrapperSpan.append(sourceSpan);
    }

    wrapperSpan.append(')');

    container.append(wrapperSpan);
  }

  return container;
}

function renderNamesEntries(
  entries: Array<NameResult>,
  more: boolean,
  options: PopupOptions
): HTMLElement {
  const container = document.createElement('div');

  const titleDiv = document.createElement('div');
  container.append(titleDiv);
  titleDiv.classList.add('title');
  titleDiv.lang = getLangTag();
  titleDiv.append(browser.i18n.getMessage('content_names_dictionary'));

  const namesTable = document.createElement('div');
  container.append(namesTable);
  namesTable.classList.add('name-table');

  if (entries.length > 4) {
    namesTable.classList.add('-multicol');
  }

  let index = 0;
  const selectedIndex = getSelectedIndex(options, entries.length);
  for (const entry of entries) {
    const entryDiv = renderName(entry);
    if (index === selectedIndex) {
      entryDiv.classList.add(
        options.copyState === CopyState.Active ? '-selected' : '-flash'
      );
    }
    index++;

    namesTable.append(entryDiv);
  }

  if (more) {
    const moreDiv = document.createElement('div');
    moreDiv.classList.add('more');
    moreDiv.append('...');
    namesTable.append(moreDiv);
  }

  const copyDetails = renderCopyDetails(
    options.copyNextKey,
    options.copyState,
    typeof options.copyType !== 'undefined' ? options.copyType : undefined
  );
  if (copyDetails) {
    container.append(copyDetails);
  }

  return container;
}

function renderName(entry: NameResult): HTMLElement {
  const entryDiv = document.createElement('div');
  entryDiv.classList.add('entry');

  const entryTitleDiv = document.createElement('div');
  entryTitleDiv.classList.add('w-title');
  entryTitleDiv.lang = 'ja';
  entryDiv.append(entryTitleDiv);

  if (entry.k) {
    const MAX_KANJI = 15;
    const trimKanji = entry.k.length > MAX_KANJI;
    const kanjiToDisplay = trimKanji ? entry.k.slice(0, MAX_KANJI) : entry.k;
    let kanji = kanjiToDisplay.join('、');
    if (trimKanji) {
      kanji += '…';
    }

    const kanjiSpan = document.createElement('span');
    entryTitleDiv.append(kanjiSpan);
    kanjiSpan.classList.add('w-kanji');
    kanjiSpan.append(kanji);
  }

  const kana = entry.r.join('、');
  const kanaSpan = document.createElement('span');
  entryTitleDiv.append(kanaSpan);
  kanaSpan.classList.add('w-kana');
  kanaSpan.append(kana);

  const definitionBlock = document.createElement('div');
  definitionBlock.classList.add('w-def');
  for (const tr of entry.tr) {
    if (definitionBlock.children.length) {
      definitionBlock.append(' ');
    }
    definitionBlock.append(renderNameTranslation(tr));
  }
  entryDiv.append(definitionBlock);

  return entryDiv;
}

function renderNameTranslation(tr: NameTranslation): HTMLSpanElement {
  const definitionSpan = document.createElement('span');
  // ENAMDICT only has English glosses
  definitionSpan.lang = 'en';
  definitionSpan.append(tr.det.join(', '));

  for (const tag of tr.type || []) {
    const tagText = browser.i18n.getMessage(`content_names_tag_${tag}`);
    if (!tagText) {
      continue;
    }

    const tagSpan = document.createElement('span');
    tagSpan.classList.add('tag');
    tagSpan.classList.add(`tag-${tag}`);
    tagSpan.lang = getLangTag();
    tagSpan.append(tagText);
    definitionSpan.append(tagSpan);
  }

  return definitionSpan;
}

function getSelectedIndex(options: PopupOptions, numEntries: number) {
  return typeof options.copyState !== 'undefined' &&
    options.copyState !== CopyState.Inactive &&
    typeof options.copyIndex !== 'undefined' &&
    numEntries
    ? options.copyIndex % numEntries
    : -1;
}

function renderKanjiEntry(
  entry: KanjiResult,
  options: PopupOptions
): HTMLElement | DocumentFragment {
  const container = document.createDocumentFragment();

  // Main table
  const table = document.createElement('div');
  container.append(table);
  table.classList.add('kanji-table');

  if (options.copyState === CopyState.Active) {
    table.classList.add('-copy');
  } else if (
    options.copyState === CopyState.Finished ||
    options.copyState === CopyState.Error
  ) {
    table.classList.add('-finished');
  }

  // Top part
  const topPart = document.createElement('div');
  topPart.classList.add('top-part');
  table.append(topPart);

  // -- The kanji itself
  const kanjiDiv = document.createElement('div');
  kanjiDiv.classList.add('kanji');
  kanjiDiv.lang = 'ja';
  kanjiDiv.append(entry.c);
  topPart.append(kanjiDiv);

  // -- Top-right part
  const topRightPart = document.createElement('div');
  topPart.append(topRightPart);

  // -- -- Readings
  topRightPart.append(renderReadings(entry));

  // -- -- Meta
  if (entry.misc.meta) {
    topRightPart.append(renderMeta(entry.misc.meta));
  }

  // -- -- Meanings
  const meaningsDiv = document.createElement('div');
  meaningsDiv.classList.add('meanings');
  meaningsDiv.lang = entry.m_lang;
  meaningsDiv.append(entry.m.join(', '));
  topRightPart.append(meaningsDiv);

  // -- -- Misc info
  topRightPart.append(renderMiscRow(entry));

  // -- -- Kanji components
  if (
    typeof options.showKanjiComponents === 'undefined' ||
    options.showKanjiComponents
  ) {
    topRightPart.append(renderKanjiComponents(entry));
  }

  // Reference row
  if (options.kanjiReferences && options.kanjiReferences.length) {
    table.append(renderReferences(entry, options));
  }

  // Copy details
  const copyDetails = renderCopyDetails(
    options.copyNextKey,
    options.copyState,
    typeof options.copyType !== 'undefined' ? options.copyType : undefined,
    {
      kanji: true,
    }
  );
  if (copyDetails) {
    container.append(copyDetails);
  }

  return container;
}

function renderKanjiComponents(entry: KanjiResult): HTMLElement {
  const componentsDiv = document.createElement('div');
  componentsDiv.classList.add('components');

  const componentsTable = document.createElement('table');
  componentsDiv.append(componentsTable);

  // The radical row is special. It has special highlighting, we show all
  // readings and meanings (not just the first of each), and we also show
  // the base radical, if any.
  const addRadicalRow = () => {
    const { rad } = entry;

    const row = document.createElement('tr');
    row.classList.add('-radical');
    componentsTable.append(row);

    const radicalCell = document.createElement('td');
    row.append(radicalCell);
    radicalCell.classList.add('char');
    radicalCell.append((rad.b || rad.k)!);
    radicalCell.lang = 'ja';

    const readingCell = document.createElement('td');
    row.append(readingCell);
    readingCell.classList.add('reading');
    readingCell.append(rad.na.join('、'));
    readingCell.lang = 'ja';

    const meaningCell = document.createElement('td');
    row.append(meaningCell);
    meaningCell.classList.add('meaning');
    meaningCell.lang = rad.m_lang;
    meaningCell.append(rad.m.join(', '));

    if (rad.base) {
      const baseRow = document.createElement('tr');
      baseRow.classList.add('-baseradical');
      baseRow.lang = getLangTag();
      componentsTable.append(baseRow);

      const baseChar = (rad.base.b || rad.base.k)!;
      const baseReadings = rad.base.na.join('、');
      const fromText = browser.i18n.getMessage('content_kanji_base_radical', [
        baseChar,
        baseReadings,
      ]);

      const baseCell = document.createElement('td');
      baseCell.setAttribute('colspan', '3');
      baseCell.innerText = fromText;
      baseRow.append(baseCell);
    }
  };

  // Typically, the radical will also be one of the components, but in case it's
  // not (the data is frequently hand-edited, after all), make sure we add it
  // first.
  if (
    !entry.comp.some((comp) => comp.c === entry.rad.b || comp.c === entry.rad.k)
  ) {
    addRadicalRow();
  }

  for (const component of entry.comp) {
    if (component.c === entry.rad.b || component.c === entry.rad.k) {
      addRadicalRow();
      continue;
    }

    const row = document.createElement('tr');
    componentsTable.append(row);

    const radicalCell = document.createElement('td');
    row.append(radicalCell);
    radicalCell.classList.add('char');
    radicalCell.lang = 'ja';
    radicalCell.append(component.c);

    const readingCell = document.createElement('td');
    row.append(readingCell);
    readingCell.classList.add('reading');
    readingCell.lang = 'ja';
    readingCell.append(component.na.length ? component.na[0] : '-');

    const meaningCell = document.createElement('td');
    row.append(meaningCell);
    meaningCell.classList.add('meaning');
    meaningCell.lang = component.m_lang;
    meaningCell.append(component.m.length ? component.m[0] : '-');
  }

  return componentsDiv;
}

function renderReadings(entry: KanjiResult): HTMLElement {
  // Readings
  const readingsDiv = document.createElement('div');
  readingsDiv.classList.add('readings');
  readingsDiv.lang = 'ja';

  if (entry.r.on && entry.r.on.length) {
    readingsDiv.append(entry.r.on.join('、'));
  }

  // Kun readings sometimes have a . in them separating the initial part that
  // represents the kanji, from the okurigana.
  //
  // e.g. あた.える
  //
  // We want to take the bit after the '.' and wrap it in a span with an
  // appropriate class.
  let hasPrecedingEntries = entry.r.on && entry.r.on.length !== 0;
  for (const reading of entry.r.kun || []) {
    if (hasPrecedingEntries) {
      readingsDiv.append('、');
    }

    const highlightIndex = reading.indexOf('.');
    if (highlightIndex === -1) {
      readingsDiv.append(reading);
    } else {
      readingsDiv.append(reading.substr(0, highlightIndex));
      const okuriganaSpan = document.createElement('span');
      okuriganaSpan.classList.add('okurigana');
      okuriganaSpan.append(reading.substr(highlightIndex + 1));
      readingsDiv.append(okuriganaSpan);
    }

    hasPrecedingEntries = true;
  }

  // Name readings
  if (entry.r.na && entry.r.na.length) {
    const nanoriLabelSpan = document.createElement('span');
    nanoriLabelSpan.classList.add('nanorilabel');
    nanoriLabelSpan.lang = getLangTag();
    nanoriLabelSpan.append(
      browser.i18n.getMessage('content_kanji_nanori_label')
    );
    readingsDiv.append(
      document.createElement('br'),
      nanoriLabelSpan,
      ` ${entry.r.na.join('、')}`
    );
  }

  return readingsDiv;
}

function renderMeta(meta: Array<string>): HTMLElement {
  const metaDiv = document.createElement('div');
  metaDiv.classList.add('meta');

  for (const tag of meta) {
    const span = document.createElement('span');
    span.classList.add('tag');
    span.lang = 'en';
    span.textContent = tag;
    metaDiv.append(span);
  }

  return metaDiv;
}

function renderMiscRow(entry: KanjiResult): HTMLElement {
  // Misc information row
  const miscInfoDiv = document.createElement('div');
  miscInfoDiv.classList.add('misc');
  miscInfoDiv.lang = getLangTag();

  // Strokes
  const strokesDiv = document.createElement('div');
  strokesDiv.classList.add('strokes');
  strokesDiv.append(renderBrush());
  const strokeCount = document.createElement('span');
  strokeCount.textContent =
    entry.misc.sc === 1
      ? browser.i18n.getMessage('content_kanji_strokes_label_1')
      : browser.i18n.getMessage('content_kanji_strokes_label', [
          String(entry.misc.sc),
        ]);
  strokesDiv.append(strokeCount);
  miscInfoDiv.append(strokesDiv);

  // Frequency
  const frequencyDiv = document.createElement('div');
  frequencyDiv.classList.add('freq');
  frequencyDiv.append(renderFrequency(entry.misc.freq));
  const frequency = document.createElement('span');
  if (entry.misc.freq) {
    frequency.textContent =
      browser.i18n.getMessage('content_kanji_frequency_label') +
      ` ${entry.misc.freq.toLocaleString()}`;
    const denominator = document.createElement('span');
    denominator.classList.add('denom');
    denominator.append(` / ${Number(2500).toLocaleString()}`);
    frequency.append(denominator);
  } else {
    frequency.textContent = '-';
  }
  frequencyDiv.append(frequency);
  miscInfoDiv.append(frequencyDiv);

  // Grade
  const gradeDiv = document.createElement('div');
  gradeDiv.classList.add('grade');
  gradeDiv.append(renderUser());
  const grade = document.createElement('span');
  switch (entry.misc.gr || 0) {
    case 8:
      grade.append(browser.i18n.getMessage('content_kanji_grade_general_use'));
      break;
    case 9:
      grade.append(browser.i18n.getMessage('content_kanji_grade_name_use'));
      break;
    default:
      if (typeof entry.misc.gr === 'undefined') {
        grade.append('-');
      } else {
        grade.append(
          browser.i18n.getMessage('content_kanji_grade_label', [
            String(entry.misc.gr),
          ])
        );
      }
      break;
  }
  gradeDiv.append(grade);
  miscInfoDiv.append(gradeDiv);

  return miscInfoDiv;
}

let brushSvg: SVGElement | undefined;
function renderBrush(): SVGElement {
  if (!brushSvg) {
    brushSvg = document.createElementNS(SVG_NS, 'svg');
    brushSvg.classList.add('svgicon');
    brushSvg.style.opacity = '0.5';
    brushSvg.setAttribute('viewBox', '0 0 90 90');

    const path = document.createElementNS(SVG_NS, 'path');
    path.setAttribute(
      'd',
      'M80 11c-2-2-5-2-7 0L22 58l12 12 46-52c2-2 2-5 0-7zM11 82c11 0 17-3 20-11L21 61c-12 6-3 14-10 21z'
    );
    brushSvg.append(path);
  }

  return brushSvg;
}

function renderFrequency(frequency: number | undefined): SVGElement {
  const freqSvg = document.createElementNS(SVG_NS, 'svg');
  freqSvg.classList.add('svgicon');
  freqSvg.setAttribute('viewBox', '0 0 8 8');

  const rect1 = document.createElementNS(SVG_NS, 'rect');
  rect1.setAttribute('x', '0');
  rect1.setAttribute('y', '5');
  rect1.setAttribute('width', '2');
  rect1.setAttribute('height', '3');
  rect1.setAttribute('rx', '0.5');
  rect1.setAttribute('ry', '0.5');
  if (!frequency) {
    rect1.setAttribute('opacity', '0.5');
  }
  freqSvg.append(rect1);

  const rect2 = document.createElementNS(SVG_NS, 'rect');
  rect2.setAttribute('x', '3');
  rect2.setAttribute('y', '3');
  rect2.setAttribute('width', '2');
  rect2.setAttribute('height', '5');
  rect2.setAttribute('rx', '0.5');
  rect2.setAttribute('ry', '0.5');
  if (!frequency || frequency >= (2500 * 2) / 3) {
    rect2.setAttribute('opacity', '0.5');
  }
  freqSvg.append(rect2);

  const rect3 = document.createElementNS(SVG_NS, 'rect');
  rect3.setAttribute('x', '6');
  rect3.setAttribute('width', '2');
  rect3.setAttribute('height', '8');
  rect3.setAttribute('rx', '0.5');
  rect3.setAttribute('ry', '0.5');
  if (!frequency || frequency >= 2500 / 3) {
    rect3.setAttribute('opacity', '0.5');
  }
  freqSvg.append(rect3);

  return freqSvg;
}

let userSvg: SVGElement | undefined;
function renderUser(): SVGElement {
  if (!userSvg) {
    userSvg = document.createElementNS(SVG_NS, 'svg');
    userSvg.classList.add('svgicon');
    userSvg.style.opacity = '0.5';
    userSvg.setAttribute('viewBox', '0 0 8 8');

    const path = document.createElementNS(SVG_NS, 'path');
    path.setAttribute(
      'd',
      'M4 8C1.93 8 .25 7.73.25 7.25V7c0-.9.69-1.39 1.02-1.55.33-.16 1.04-.38 1.34-.57L3 4.62s0-.04 0 0v-.37a2.62 2.62 0 0 1-.44-1.05c-.15.05-.33-.14-.4-.42-.07-.27-.01-.52.13-.56h.02l-.06-.82c0-.21-.03-.39.23-.76.27-.36.5-.22.5-.22s.17-.18.32-.26c.16-.08.54-.28 1.24-.07.69.2.96.3 1.13 1.1.1.46.07.8.04 1.03h.02c.14.03.2.29.12.56-.07.27-.24.46-.38.43-.1.44-.24.75-.47 1.04v.37c0-.01 0 0 0 0s.08.07.37.26c.3.2 1.02.41 1.35.57.32.16 1 .69 1.03 1.55v.25C7.75 7.73 6.07 8 4 8z'
    );
    userSvg.append(path);
  }

  return userSvg;
}

function renderReferences(
  entry: KanjiResult,
  options: PopupOptions
): HTMLElement {
  const referenceTable = document.createElement('div');
  referenceTable.classList.add('references');
  referenceTable.lang = getLangTag();

  const referenceNames = getSelectedReferenceLabels(options.kanjiReferences);
  let numReferences = 0;
  for (const ref of referenceNames) {
    // Don't show the Nelson radical if it's the same as the regular radical
    // (in which case it will be empty) and we're showing the regular radical.
    if (
      ref.ref === 'nelson_r' &&
      !entry.rad.nelson &&
      options.kanjiReferences.includes('radical')
    ) {
      continue;
    }

    const referenceCell = document.createElement('div');
    referenceCell.classList.add('ref');
    referenceTable.append(referenceCell);

    const nameSpan = document.createElement('span');
    nameSpan.classList.add('name');
    nameSpan.append(ref.short || ref.full);
    referenceCell.append(nameSpan);

    const value = getReferenceValue(entry, ref.ref) || '-';
    const valueSpan = document.createElement('span');
    valueSpan.classList.add('value');
    if (ref.ref === 'radical' || ref.ref === 'nelson_r') {
      valueSpan.lang = 'ja';
    }
    valueSpan.append(value);
    referenceCell.append(valueSpan);
    numReferences++;
  }

  // The layout we want is something in-between what CSS grid and CSS multicol
  // can do. See:
  //
  //   https://twitter.com/brianskold/status/1186198347184398336
  //
  // In the stylesheet we make let the table flow horizontally, but then here
  // where we know the number of rows, we update it to produce the desired
  // vertical flow.
  if (numReferences > 1) {
    referenceTable.style.gridAutoFlow = 'column';
    referenceTable.style.gridTemplateRows = `repeat(${Math.ceil(
      numReferences / 2
    )}, minmax(min-content, max-content))`;
  }

  // Now we go through and toggle the styles to get the desired alternating
  // effect.
  //
  // We can't easily use nth-child voodoo here because we need to
  // handle unbalanced columns etc. We also can't easily do this in the loop
  // where we generate the cells because we don't know how many references we
  // will generate at that point.
  for (const [index, cell] of [...referenceTable.children].entries()) {
    const row = index % Math.ceil(numReferences / 2);
    if (row % 2 === 0) {
      cell.classList.add('-highlight');
    }
  }

  return referenceTable;
}

function renderCopyDetails(
  copyNextKey: string,
  copyState?: CopyState,
  copyType?: CopyType,
  options: { kanji: boolean } = { kanji: false }
): HTMLElement | null {
  if (typeof copyState === 'undefined' || copyState === CopyState.Inactive) {
    return null;
  }

  const copyDiv = document.createElement('div');
  copyDiv.classList.add('copy');
  copyDiv.lang = browser.i18n.getMessage('lang_tag');

  const keysDiv = document.createElement('div');
  keysDiv.classList.add('keys');
  copyDiv.append(keysDiv);

  keysDiv.append(browser.i18n.getMessage('content_copy_keys_label') + ' ');

  const copyKeys: Array<{ key: string; l10nKey: string }> = CopyKeys.map(
    ({ key, type, popupString }) => {
      if (type === CopyType.Word && options.kanji) {
        return { key, l10nKey: CopyKanjiKeyStrings.popupString };
      } else {
        return { key, l10nKey: popupString };
      }
    }
  );
  copyKeys.push({
    key: copyNextKey,
    l10nKey: CopyNextKeyStrings.popupString,
  });

  for (const copyKey of copyKeys) {
    const keyElem = document.createElement('kbd');
    keyElem.append(copyKey.key);
    keysDiv.append(keyElem, ' = ' + browser.i18n.getMessage(copyKey.l10nKey));
    if (copyKey.key !== copyNextKey) {
      keysDiv.append(', ');
    }
  }

  if (copyState === CopyState.Finished && typeof copyType !== 'undefined') {
    copyDiv.classList.add('-finished');
    copyDiv.append(renderCopyStatus(getCopiedString(copyType)));
  } else if (copyState === CopyState.Error) {
    copyDiv.classList.add('-error');
    copyDiv.append(
      renderCopyStatus(browser.i18n.getMessage('content_copy_error'))
    );
  }

  return copyDiv;
}

function getCopiedString(target: CopyType): string {
  switch (target) {
    case CopyType.Entry:
      return browser.i18n.getMessage('content_copied_entry');

    case CopyType.TabDelimited:
      return browser.i18n.getMessage('content_copied_fields');

    case CopyType.Word:
      return browser.i18n.getMessage('content_copied_word');
  }
}

function renderCopyStatus(message: string): HTMLElement {
  const status = document.createElement('div');
  status.classList.add('status');
  status.innerText = message;
  return status;
}

// Cache language tag since we fetch it a lot
let langTag: string | null = null;
function getLangTag() {
  if (langTag === null) {
    langTag = browser.i18n.getMessage('lang_tag');
  }
  return langTag;
}

export default renderPopup;<|MERGE_RESOLUTION|>--- conflicted
+++ resolved
@@ -474,6 +474,7 @@
     posSpan.classList.add('w-pos', 'tag');
     switch (options.posDisplay) {
       case 'expl':
+        posSpan.lang = getLangTag();
         // Abbreviate repeated explanations because they can be wordy
         if (
           previousSense &&
@@ -516,18 +517,14 @@
     ) {
       const miscSpan = document.createElement('span');
       miscSpan.classList.add('w-misc', 'tag');
-<<<<<<< HEAD
       miscSpan.textContent = '〃';
-=======
       miscSpan.lang = getLangTag();
-      miscSpan.textContent =
-        browser.i18n.getMessage(`misc_label_${misc}`) || misc;
->>>>>>> f6ebed04
       fragment.append(miscSpan);
     } else {
       for (const misc of sense.misc) {
         const miscSpan = document.createElement('span');
         miscSpan.classList.add('w-misc', 'tag');
+        miscSpan.lang = getLangTag();
         miscSpan.textContent =
           browser.i18n.getMessage(`misc_label_${misc}`) || misc;
         fragment.append(miscSpan);
@@ -561,29 +558,6 @@
     fragment.append(renderLangSources(sense.lsrc));
   }
 
-<<<<<<< HEAD
-=======
-  if (sense.pos && options.posDisplay !== 'none') {
-    const posSpan = document.createElement('span');
-    posSpan.classList.add('w-pos', 'tag');
-    switch (options.posDisplay) {
-      case 'expl':
-        posSpan.lang = getLangTag();
-        posSpan.append(
-          sense.pos
-            .map((pos) => browser.i18n.getMessage(`pos_label_${pos}`) || pos)
-            .join(', ')
-        );
-        break;
-
-      case 'code':
-        posSpan.append(sense.pos.join(', '));
-        break;
-    }
-    fragment.append(posSpan);
-  }
-
->>>>>>> f6ebed04
   return fragment;
 }
 
